#!/usr/bin/env python2
import dns.resolver
import random
import subprocess
import os
import time
import timber

# Depends on dig, usually in the dnsutils package
# Depends on python-dnspython

# TODO: Rethink logging.

# TODO: Add some documentation.
class checker:
    # TODO: We should probably pass in a dict instead of having a million parameters.
    def __init__(self, config):
        #TODO: value checking?
<<<<<<< HEAD
        self.wired_network_name = wired_network_name
        self.wifi_network_names = wifi_network_names
        self.nameservers = nameservers
        self.queries = queries  # TODO: What this parameter does is not clear.
        self.nmcli_timeout = nmcli_timeout
        self.dig_timeout = dig_timeout
=======
        self.wired_network_name = config['wired_network_name']
        self.wifi_network_names = config['wifi_network_names']
        self.nameservers = config['nameservers']
        self.queries = config['dns_queries']
        self.nmcli_timeout = config['nmcli_timeout']
        self.dig_timeout = config['dig_timeout']
>>>>>>> 35b33b66


        self.logger = timber.get_instance()

        # TODO: Probably should quit with appropriate warning if Network Manager does not exist.
        # TODO: This might be impossible, but see if there is an API to grab the version.
        self.logger.debug('Getting NetworkManager version...')
        raw_version = subprocess.check_output([ 'nmcli', '--version' ])
        version_string = raw_version.split()[3]
        self.nm_version = int(version_string.split('.')[0]) # TODO: I guess I would explicitly state that this is only the major version.

        self.logger.info('Using NetworkManager major version %d.' % self.nm_version)

        # Used for stdin, stdout, and stderr when calling subprocesses.
        self.devnull = open(os.devnull, 'w')
    ### END def __init__

    # Attempt a DNS query, return true for success, false for failure
    def _query(self, iface_ip, gateway_ip, nameserver, query):
        # Assume it doesn't work
        success = False
        self.logger.debug('Adding route to routing table.')
        if subprocess.check_output([ 'ip', 'route', 'replace', '%s/32' % nameserver, 'via', gateway_ip ]) != '':
            # If this fails, the query results may give us a false positive
            self.logger.error('Adding route failed!')
        else:
            self.logger.debug('Adding route successful. Starting actual query.')
            # TODO: Make configurable? Reduce?
            # TODO: Add comment about why this is necessary.
            time.sleep(1)

            if subprocess.call([ 'dig', '@%s' % nameserver, '-b', iface_ip, query, '+time=%d' % self.dig_timeout ], stdin=self.devnull, stdout=self.devnull, stderr = self.devnull) != 0:
                # TODO: Probably shouldn't set to false again.
                success = False
            else:
                success = True

        # Remove the route we made
        subprocess.call(['ip', 'route', 'del', nameserver], stdin=self.devnull, stdout=self.devnull, stderr = self.devnull)
        return success
    ### END def _query

    def _DNS_works(self, nm_name):
        
        # Assume it doesn't work
        works = False
        
        self.logger.info('Checking network %s.' % nm_name)
        # TODO: Do we still need the following TODO?
        # TODO: Determine version using this
        # nmcli --version | awk '{print substr($4,1,1)}'

        # TODO: I would abstract all version specific code behind subprocess specific functions so coders
        #   don't get lost in these details. Actually, I would probably hide it behind a network manager class.
        # TODO: Do all your version checks in the same order.
        if self.nm_version >= 1:
            ### for NetworkManager 1.0+
            self.logger.trace('NetworkManager is newer than 1.0.')
            gateway_string = subprocess.check_output([ 'nmcli', '-t', '-f', 'ip4.gateway', 'c', 's', nm_name ])
            gateway_ip_raw = gateway_string.split(':')[1]
            gateway_ip = gateway_ip_raw.replace('\n', '')

            # TODO: This seesm to be the same command. Why are we executing it twice?
            iface_string = subprocess.check_output([ 'nmcli', '-t', '-f', 'ip4.address', 'c', 's', nm_name ])
            iface_ip_raw = iface_string.split(':')[1]
            iface_ip = iface_ip_raw.split('/')[0]
            ### end NM 1.0+
        elif self.nm_version < 1:
            # ugly-ass text parsing for NM 0.x goes here
            # TODO: Is the following TODO still needed?
            # TODO: use the following command for networkmanager pre-1.0
            # nmcli -t -f ip c s id "The Wired" | grep ADDRESS | awk '{print $6}'
            # TODO: This is in an inner loop. This will flood the logs. This warning should go in init code if anywhere.
            self.logger.warn('NetworkManager is pre-1.0. You should update.')
            nm_info = subprocess.check_output( ['nmcli', '-t', '-f', 'ip', 'c', 's', 'id', nm_name ])
            ip_line = nm_info.split('\n')[0]
            gateway_ip = ip_line.split()[5]

            iface_ip_raw = ip_line.split()[2]
            iface_ip = iface_ip_raw.split('/')[0]

        nameserver = random.sample(self.nameservers, 2)
        query = random.sample(self.queries, 2)

        self.logger.debug('Querying %s for %s via %s ...' % (nameserver[0], query[0], gateway_ip))
        self.logger.debug('Trying first DNS query.')

        if self._query(iface_ip, gateway_ip, nameserver[0], query[0]):
            self.logger.debug('First query succeeded!')
            works = True
        else:
            self.logger.warn('First query failed!')
            self.logger.debug('Trying second DNS query.')
            self.logger.debug('Querying %s for %s via %s ...' % (nameserver[1], query[1], gateway_ip))

            if self._query(iface_ip, gateway_ip, nameserver[1], query[1]):
                self.logger.debug('Second query succeeed!')
                works = True
            else:
                self.logger.warn('Second query failed!')
                self.logger.warn('Giving up on network %s.' % nm_name)

        return works
    ### END def _DNS_works

    def _is_network_up(self, nm_name):
        # TODO: Put inline comments explaining what these parameters mean.
        if nm_name in subprocess.check_output([ 'nmcli', 'c', 's' ]):
            self.logger.debug('%s is up.' % nm_name)
            return self._DNS_works(nm_name)
        else:
            self.logger.warn('%s is down.' % nm_name)
            return False

        # TODO: Do you really need 'pass' here?
        pass
    ### END def _is_network_up

    # TODO: Umm... funny but maybe be more descriptive.
    def _wifi_dance(self):
        connected_network = ''

        for net in self.wifi_network_names:
            connect_success = False
            self.logger.info('Trying to connect to %s.' % net)

            if self.nm_version == 0:
                self.logger.trace('Accomodating for your old software.')
                connect_success = subprocess.call([ 'nmcli', 'c', 'up', 'id', net, '--timeout', str(self.nmcli_timeout) ], stdin=self.devnull, stdout=self.devnull, stderr=self.devnull)

            elif self.nm_version >= 1:
                self.logger.trace('Using shiny new NetworkManager stuff.')
                connect_success = subprocess.call([ 'nmcli', '-w', str(self.nmcli_timeout), 'c', 'up', net ], stdin=self.devnull, stdout=self.devnull, stderr=self.devnull)
            ### END if self.nm_version

            if connect_success == 0:
                self.logger.debug('Connected to %s. Checking DNS.' % net)

                if self._is_network_up(net):
                    self.logger.info('%s is connected with good DNS.' % net)
                    connected_network = net
                else:
                    self.logger.warn('%s connected but failed DNS check.' % net)

            else:
                self.logger.warn('Could not connect to %s.' % net)
            ### END if connect_success

        return connected_network
    ### END def _wifi_dance

    # TODO: I am confused about the high level logic of this main loop.
    # TODO: Name this something more clear.
    def check_loop(self):
        # TODO: Work out network check timing
        self.logger.debug('Starting network loop.')
       
        connected_network = ''
        for net in self.wifi_network_names:

            if self._is_network_up(net):
                connected_network = net
                self.logger.debug('%s is up.' % connected_network)
                # TODO: I think I would avoid a break here and just do more nesting.
                break

            # TODO: I don't think this is indented correctly. I think this should be at the same level as the for loop above.
            while connected_network == '':
                self.logger.warn('No networks are up! Do the wifi dance!')
                self.logger.info('Trying all listed networks.')
                connected_network = self._wifi_dance()

                if self._is_network_up(self.wired_network_name):
                    self.logger.info('Wired network is up, disconnecting wifi.')

                    if connected_network != '':
                        # Disconnect wifi so we can connect to a higher priority network later
                        # TODO: Since you always set disconnect_success, probably better to init this to None.
                        disconnect_success = False

                        # TODO: When checking version, do <1 rather than == 0 to fill the gap between 0 and 1.
                        if self.nm_version == 0:
                            disconnect_success = subprocess.call([ 'nmcli', '--timeout', 'c', 'down', 'id', connected_network, str(self.nmcli_timeout )], stdin=self.devnull, stdout=self.devnull, stderr=self.devnull)
                        elif self.nm_version >=1:
                            disconnect_success = subprocess.call([ 'nmcli', '-w', str(self.nmcli_timeout), 'c', 'down', connected_network ], stdin=self.devnull, stdout=self.devnull, stderr=self.devnull)

                        if disconnect_success == 0:
                            self.logger.trace('Network %s disconnected properly.' % connected_network)
                        else:
                            self.logger.warn('Network %s failed to disconnect, it\'s probably already down.' % connected_network)

                    connected_network = self.wired_network_name
                else:
                    # TODO: This isn't a terribly popular thing to do, but I generally like to handle the error case first.
                    # TODO: I don't see where you are testing the wired network the first time.
                    self.logger.warn('Wired network failed to connect a second time.')

                if connected_network == '':
                    self.logger.error('All networks failed to connect, retrying the loop.')

            # TODO: What is this else for? Does this even run?
            else:
                self.logger.debug('Wired network is up, nothing to do.')

            # TODO: This should be configurable.
            sleep_time = random.randrange(150)
            self.logger.debug('Sleeping for %d seconds.' % sleep_time)
            time.sleep(sleep_time)

        # TODO: Do we need a 'pass' here? Does pass restart the method? Maybe use 'while(True)' instead?
        #   I guess I'm confused about why this will loop forever.
        pass
    ### END def check_loop
### END class checker<|MERGE_RESOLUTION|>--- conflicted
+++ resolved
@@ -9,29 +9,17 @@
 # Depends on dig, usually in the dnsutils package
 # Depends on python-dnspython
 
-# TODO: Rethink logging.
-
 # TODO: Add some documentation.
 class checker:
     # TODO: We should probably pass in a dict instead of having a million parameters.
     def __init__(self, config):
         #TODO: value checking?
-<<<<<<< HEAD
-        self.wired_network_name = wired_network_name
-        self.wifi_network_names = wifi_network_names
-        self.nameservers = nameservers
-        self.queries = queries  # TODO: What this parameter does is not clear.
-        self.nmcli_timeout = nmcli_timeout
-        self.dig_timeout = dig_timeout
-=======
         self.wired_network_name = config['wired_network_name']
         self.wifi_network_names = config['wifi_network_names']
         self.nameservers = config['nameservers']
-        self.queries = config['dns_queries']
+        self.queries = config['dns_queries']  # TODO: What this parameter does is not clear.
         self.nmcli_timeout = config['nmcli_timeout']
         self.dig_timeout = config['dig_timeout']
->>>>>>> 35b33b66
-
 
         self.logger = timber.get_instance()
 
