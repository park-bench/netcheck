# Copyright 2015-2017 Joel Allen Luellwitz and Andrew Klapp
#
# This program is free software: you can redistribute it and/or modify
# it under the terms of the GNU General Public License as published by
# the Free Software Foundation, either version 3 of the License, or
# (at your option) any later version.
#
# This program is distributed in the hope that it will be useful,
# but WITHOUT ANY WARRANTY; without even the implied warranty of
# MERCHANTABILITY or FITNESS FOR A PARTICULAR PURPOSE.  See the
# GNU General Public License for more details.
#
# You should have received a copy of the GNU General Public License
# along with this program.  If not, see <http://www.gnu.org/licenses/>.

import logging
import os
import re
import subprocess


# TODO: Use the network manager API instead.
class NetworkMetaManager:
    """NetworkMetaManager provides an easy to work with interface for some of
    NetworkManager's basic functions. It uses the 'nmcli' command and supports NetworkManager
    version 0.x.
    """

    def __init__(self, nmcli_timeout):

        self.logger = logging.getLogger()

        # Set timeouts
        self.nmcli_timeout = nmcli_timeout

        # Get NetworkManager major version and dump it to self.major_version.
        #   nmcli parameters changed between 0.x and 1.x.
        # TODO: Does the program bail if this command fails?
        raw_version = subprocess.check_output(['nmcli', '--version'])
        version_string = raw_version.split()[3]
        major_version = int(version_string.split('.')[0])

        # This version of NetworkMetaManager only works with Network Manager 0.x.
        if major_version > 0:
            error_message = 'Invalid Network Manager version %d.' % major_version
            self.logger.critical(error_message)
            raise Exception(error_message)

        # Easy and efficient /dev/null access
        self.devnull = open(os.devnull, 'w')

        # Compile the regexes for grabbing addresses
        # TODO: Eventually handle Network Manager v1.x output.
        # Expected output for Network Manager v0.x
        #   IP4.ADDRESS[1]:ip = 255.255.255.255/255, gw = 255.255.255.255
        self.interface_ip_v0_regex = re.compile(
            'IP4.ADDRESS\[1\]:ip = (?P<interface_ip>.+)/[0-9]{1,3}, gw = .+')
        self.gateway_ip_v0_regex = re.compile(
            'IP4.ADDRESS\[1\]:ip = .+ gw = (?P<gateway_ip>.+)')

        ip_octet_pattern = '[0-9]|[1-9][0-9]|1[0-9]{2}|2[0-4][0-9]|25[0-5]'
        self.valid_ip_regex = re.compile(
            '^(?P<ip>((%s)\.){3}(%s))$' % (ip_octet_pattern, ip_octet_pattern))

    def _subprocess_call(self, command_list):
        """Invokes a program on the system.
        Param command_list is a command split into a list, not a list of separate commands.
        Returns True upon success, False otherwise.
        """
        exit_code = None

        self.logger.trace('_subprocess_call: Calling "%s".' % ' '.join(command_list))
        try:
            # Run command with subprocess.call, redirecting output to /dev/null.
            exit_code = subprocess.call(command_list, stdin=self.devnull,
                                        stdout=self.devnull, stderr=self.devnull)
            self.logger.trace('_subprocess_call: Subprocess returned code %d.' % exit_code)
        except subprocess.CalledProcessError:
            # Eat exceptions because it will properly return False this way.
            # TODO: Log full CalledProcessError.
            self.logger.error('Subprocess call failed!')

        return exit_code == 0

    def connect(self, network_name):
        """Try to connect to a network. Returns True on success, False on failure."""

        nmcli_command = ['nmcli', 'connection', 'up', 'id', network_name, '--timeout',
                         '%d' % self.nmcli_timeout]
        connect_success = self._subprocess_call(nmcli_command)

        if connect_success:
            self.logger.trace('connect: Connected to %s.' % network_name)

        else:
            self.logger.debug('connect: Could not connect to %s.' % network_name)

        return connect_success

    def disconnect(self, network_name):
        """Try to disconnect a network. Returns True on success, False on failure."""

        # Disconnecting does not accept a timeout option, apparently.
        #   This is not a problem because none of our code uses this method anyway.
        nmcli_command = ['nmcli', 'connection', 'down', 'id', network_name]
        disconnect_success = self._subprocess_call(nmcli_command)

        if disconnect_success:
            self.logger.trace('disconnect: Disconnected from %s.' % network_name)
        else:
            self.logger.debug('disconnect: Disconnecting from %s failed!' % network_name)

        return disconnect_success

    def is_connected(self, network_name):
        """Check for network connectivity, not including DNS. Returns True if connected,
        False otherwise.
        """
        is_connected = False

        self.logger.trace('is_connected: Checking connectivity for %s.' % network_name)

        nmcli_command = ['nmcli', 'c', 's']

        # See if Network Manager is connected or connecting to the network.
        # TODO: Does this work right if the network name you are searching for is
        #   a subset of another network name?
        is_active = network_name in subprocess.check_output(nmcli_command)
        # See if we have an IP to distinguish between connected and connecting.
        # TODO: Since these two commands are not atomic, we have a race condition.

        if is_active:
            has_ip = not(self.get_interface_ip(network_name) is None)
            if has_ip:
                self.logger.trace('is_connected: Connected to %s.' % network_name)
                is_connected = True
            else:
                self.logger.trace('is_connected: %s does not have an IP address.' %
                                  network_name)
        else:
            self.logger.trace('is_connected: Not connected to %s.' % network_name)

        return is_connected

    def get_interface_ip(self, network_name):
        """Get the current IP address for network_name's interface. Returns None if there is
        no connection.
        """
        self.logger.trace('get_interface_ip: Getting interface IP for %s.' % network_name)

        interface_ip = None

        # We are only interested in the first line of this output.
        #   It should look something like this:
        #   IP4.ADDRESS[1]:ip = 255.255.255.255/255, gw = 255.255.255.255
        nmcli_command = ['nmcli', '-t', '-f', 'ip', 'connection', 'status', 'id',
                         network_name]

        try:
            nmcli_output = subprocess.check_output(nmcli_command)
        except subprocess.CalledProcessError:
            # If the nmcli command returns non-zero, it will not return the right
            #   data anyway.
            # TODO: Log the CalledProcessError as at least debug.
            nmcli_output = ''

        regex_match = self.interface_ip_v0_regex.search(nmcli_output)

        if regex_match:
            raw_ip = regex_match.group('interface_ip')
            valid_ip = self.valid_ip_regex.search(raw_ip)
            if valid_ip:
                interface_ip = valid_ip.group('ip')
            else:
                self.logger.debug('get_interface_ip: IP address was found, but is invalid.')
        else:
            self.logger.debug('get_interface_ip: IP address not found.')

        self.logger.trace('get_interface_ip: Interface IP for %s is %s.' %
                          (network_name, interface_ip))

<<<<<<< HEAD
        return interface_ip

    # TODO: This method is almost identical to the above method. There are good ways to
    #   combine them.
    def get_gateway_ip(self, network_name):
        """Get the current gateway address for network_name. Returns None if there is no
        connection.
        """
        self.logger.trace('get_gateway_ip: Getting gateway IP for %s.' % network_name)

        gateway_ip = None

        nmcli_command = ['nmcli', '-t', '-f', 'ip', 'connection', 'status', 'id',
                         network_name]
        # We are only interested in the first line of this output.
        #   It should look something like this:
        #   IP4.ADDRESS[1]:ip = 255.255.255.255/255, gw = 255.255.255.255
        try:
            nmcli_output = subprocess.check_output(nmcli_command)
        except subprocess.CalledProcessError:
            # If the nmcli command returns non-zero, it will not return the right
            #   data anyway.
            # TODO: Log the CalledProcessError as at least debug.
            nmcli_output = ''

        regex_match = self.gateway_ip_v0_regex.search(nmcli_output)

        if regex_match:
            raw_ip = regex_match.group('gateway_ip')
            valid_ip = self.valid_ip_regex.search(raw_ip)
            if valid_ip:
                gateway_ip = valid_ip.group('ip')
            else:
                self.logger.debug('get_interface_ip: IP address was found, but is invalid.')
        else:
            self.logger.debug('get_interface_ip: IP address not found.')

        self.logger.trace('get_gateway_ip: Gateway IP for %s is %s.' %
                          (network_name, gateway_ip))

        return gateway_ip
=======
        return interface_ip
>>>>>>> b2494e47
<|MERGE_RESOLUTION|>--- conflicted
+++ resolved
@@ -179,48 +179,4 @@
         self.logger.trace('get_interface_ip: Interface IP for %s is %s.' %
                           (network_name, interface_ip))
 
-<<<<<<< HEAD
-        return interface_ip
-
-    # TODO: This method is almost identical to the above method. There are good ways to
-    #   combine them.
-    def get_gateway_ip(self, network_name):
-        """Get the current gateway address for network_name. Returns None if there is no
-        connection.
-        """
-        self.logger.trace('get_gateway_ip: Getting gateway IP for %s.' % network_name)
-
-        gateway_ip = None
-
-        nmcli_command = ['nmcli', '-t', '-f', 'ip', 'connection', 'status', 'id',
-                         network_name]
-        # We are only interested in the first line of this output.
-        #   It should look something like this:
-        #   IP4.ADDRESS[1]:ip = 255.255.255.255/255, gw = 255.255.255.255
-        try:
-            nmcli_output = subprocess.check_output(nmcli_command)
-        except subprocess.CalledProcessError:
-            # If the nmcli command returns non-zero, it will not return the right
-            #   data anyway.
-            # TODO: Log the CalledProcessError as at least debug.
-            nmcli_output = ''
-
-        regex_match = self.gateway_ip_v0_regex.search(nmcli_output)
-
-        if regex_match:
-            raw_ip = regex_match.group('gateway_ip')
-            valid_ip = self.valid_ip_regex.search(raw_ip)
-            if valid_ip:
-                gateway_ip = valid_ip.group('ip')
-            else:
-                self.logger.debug('get_interface_ip: IP address was found, but is invalid.')
-        else:
-            self.logger.debug('get_interface_ip: IP address not found.')
-
-        self.logger.trace('get_gateway_ip: Gateway IP for %s is %s.' %
-                          (network_name, gateway_ip))
-
-        return gateway_ip
-=======
-        return interface_ip
->>>>>>> b2494e47
+        return interface_ip