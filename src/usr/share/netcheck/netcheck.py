--- conflicted
+++ resolved
@@ -27,14 +27,11 @@
 # TODO: Consider checking if gpgmailer authenticated with the mail server and is
 #   sending mail.
 class NetCheck:
-<<<<<<< HEAD
     """NetCheck monitors the wired network connection. If it is down, it attempts
     to connect to a prioritized list of wireless networks.  If nothing works, it
     will cycle through both the wired and wireless networks until one is available.
     """
 
-=======
->>>>>>> b2494e47
     def __init__(self, config):
 
         self.config = config
@@ -68,16 +65,11 @@
         self.logger.info('NetCheck initialized.')
 
     def _dns_query(self, network, nameserver, query_name):
-<<<<<<< HEAD
         """Attempts a DNS query for query_name on 'nameserver' via 'network'.
         Returns True if successful, False otherwise.
         """
         # TODO: Use something more secure than unauthenticated plaintext DNS requests.
-        # TODO: Switch this to use dnspython's resolver module instead of route.
-
-        self.logger.trace('_dns_query: Querying %s for %s on network %s.' %
-                          (nameserver, query_name, network))
-=======
+
         self.logger.trace('Querying %s for %s on network %s.' % (nameserver, query_name, network))
         success = False
 
@@ -85,7 +77,6 @@
         try:
             query_result = self.resolver.query(query_name)
             success = True
->>>>>>> b2494e47
 
         except dns.resolver.Timeout as e:
             # Network probably disconnected.
@@ -95,36 +86,6 @@
             # Could be either a config error or malicious DNS
             self.logger.warn('Query successful, but the provided domain was not found.')
 
-<<<<<<< HEAD
-        # Add a route for this query, otherwise it might not use the specified network.
-        route_command = ['ip', 'route', 'replace', '%s/32' % nameserver, 'via', gateway_ip]
-        if not(self._subprocess_call(route_command)):
-            self.logger.error('Failed to set route for %s nameserver over gateway %s.' %
-                              (nameserver, gateway_ip))
-
-        else:
-            self.logger.trace('_dns_query: Route added.')
-            dig_command = ['dig', '@%s' % nameserver, '-b', interface_ip, query_name,
-                           '+time=%d' % self.config['dig_timeout'], '+tries=1']
-
-            if not(self._subprocess_call(dig_command)):
-                self.logger.debug('_dns_query: DNS query failed.')
-            else:
-                self.logger.trace('_dns_query: DNS query successful.')
-                success = True
-
-        # Try to remove the route whether it failed or not.
-        if self._subprocess_call(['ip', 'route', 'del', nameserver]):
-            self.logger.trace('_dns_query: Removed route.')
-        else:
-            # TODO: Find a better way to deal with DNS over a specific interface than
-            #   using 'route'.
-            # TODO: This is not a problem if removing the route failed because
-            #   it isn't there in the first place, which is usually why it fails.
-            #   It is a problem if somehow the old route is still there. Figure
-            #   out how to recover from that gracefully.
-            self.logger.error('Removing route for %s failed.' % nameserver)
-=======
         except dns.resolver.NoNameservers as e:
             # Probably a config error, but chosen DNS could be down or blocked.
             self.logger.error('Nameserver %s does not seem to be working.' % nameserver)
@@ -132,7 +93,6 @@
         except Exception as e:
             # Something happened that is outside of Netcheck's scope.
             self.logger.error(e.message)
->>>>>>> b2494e47
 
         return success
 
