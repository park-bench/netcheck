--- conflicted
+++ resolved
@@ -34,15 +34,6 @@
 class UnknownConnectionException(Exception):
     """Thrown during instantiation if a connection ID is not known to NetworkManager."""
 
-<<<<<<< HEAD
-# NetCheck monitors the wired network connection. If it is down, it attempts
-#   to connect to a prioritized list of wireless networks.  If nothing works, it
-#   will cycle through both the wired and wireless networks until one is available.
-# TODO: Make multithreaded.
-# TODO: Consider checking if gpgmailer authenticated with the mail server and is
-#   sending mail.
-class NetCheck:
-=======
 
 # TODO: Eventually make multithreaded. (issue 8)
 # TODO: Consider checking if gpgmailer authenticated with the mail server and is sending
@@ -54,7 +45,6 @@
     actually on the Internet.
     """
 
->>>>>>> f85d13b3
     def __init__(self, config):
         """Constructor.
 
@@ -113,20 +103,6 @@
 
         self.logger.info('NetCheck initialized.')
 
-<<<<<<< HEAD
-        self.resolver = dns.resolver.Resolver()
-
-        # This section is commented out because we connect to the backup network
-        #   as soon as the program starts anyway. If FreedomPop's monthly usage requirement
-        #   goes away, we should revert back to using this.
-        #wifi_connection_successful = self._try_wifi_networks(0)
-        #
-        #if wifi_connection_successful:
-        #    self.logger.info('Connected to wifi network %s during initialization.' % \
-        #            self.config['wifi_network_names'][self.connected_wifi_index])
-        #else:
-        #    self.logger.warn('All wifi networks failed to connect during initialization.')
-=======
     def start(self):
         """Starts the main program loop after performing some initialization that is not
         appropriate for the constructor. Specifically, the initialization includes updating
@@ -151,49 +127,12 @@
                 'Error occurred while trying to activate connections quickly. Ignoring. '
                 '%s: %s', type(exception).__name__, str(exception))
             self.logger.error(traceback.format_exc())
->>>>>>> f85d13b3
 
         start_time = datetime.datetime.now()
 
         # Go through all required usage connections.
         self._initial_cycle_through_required_usage_connections(start_time)
 
-<<<<<<< HEAD
-    # Attempts a DNS query for query_name on 'nameserver' via 'network'.
-    #   Returns True if successful, False otherwise.
-    def _dns_query(self, network, nameserver, query_name):
-        self.logger.trace('Querying %s for %s on network %s.' % (nameserver, query_name, network))
-        success = False
-
-        # TODO: Add support for when this is not able to obtain the IP.
-        interface_ip = self.network_meta.get_interface_ip(network)
-
-        self.resolver.nameservers = [nameserver]
-        try:
-            query_result = self.resolver.query(query_name, source=interface_ip)
-            success = True
-
-        except dns.resolver.Timeout as detail:
-            # Network probably disconnected.
-            self.logger.error('DNS query for %s from nameserver %s on network %s timed out. %s: %s' %
-                (query_name, nameserver, network, type(detail).__name__, detail.message))
-
-        except dns.resolver.NXDOMAIN as detail:
-            # Could be either a config error or malicious DNS
-            self.logger.error('DNS query for %s from nameserver %s on network %s was successful, ' +
-                'but the provided domain was not found. %s: %s' %
-                (query_name, nameserver, network, type(detail).__name__, detail.message))
-
-        except dns.resolver.NoNameservers as detail:
-            # Probably a config error, but chosen DNS could be down or blocked.
-            self.logger.error('Could not access nameserver %s on network %s. %s: %s' % (nameserver,
-                network, type(detail).__name__, detail.message))
-
-        except Exception as detail:
-            # Something happened that is outside of Netcheck's scope.
-            self.logger.error('Unexpected error querying %s from nameserver %s on network %s. %s: %s' %
-                (query_name, nameserver, network, type(detail).__name__, detail.message))
-=======
         # Connect back to connections in priority order.
         self._initial_activate_and_check_connections_in_priority_order(start_time)
 
@@ -304,7 +243,6 @@
         else:
             self.logger.info('Initial connection state: Activated connections: "%s".',
                              '", "'.join(self.prior_connection_ids))
->>>>>>> f85d13b3
 
     def _main_loop(self):
         """The main program loop which periodically activates required usage connections,
