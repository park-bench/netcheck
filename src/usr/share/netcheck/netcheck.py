--- conflicted
+++ resolved
@@ -18,7 +18,6 @@
 __version__ = '0.8'
 
 import datetime
-import dns
 import logging
 import random
 import time
@@ -26,9 +25,9 @@
 import dns
 import networkmanagerhelper
 
-# TODO #8: Eventually make multithreaded.
-# TODO #9: Consider checking if gpgmailer authenticated with the mail server and is
-#   sending mail.
+# TODO: Eventually make multithreaded. (issue 8)
+# TODO: Consider checking if gpgmailer authenticated with the mail server and is sending
+#   mail. (issue 9)
 class NetCheck(object):
     """NetCheck monitors the wired connection.  If the wired connection is down, the program
     attempts to activate a prioritized list of wireless connections.  If a connection cannot
@@ -75,9 +74,9 @@
         query_name: The DNS name to query.
         Returns True if successful, False otherwise.
         """
-        # TODO #5: Use something more secure than unauthenticated plaintext DNS requests.
-
-<<<<<<< HEAD
+        # TODO: Use something more secure than unauthenticated plaintext DNS requests.
+        #   (issue 5)
+
         self.logger.trace('Querying %s for %s on connection %s.', nameserver, query_name,
                           connection_id)
         success = False
@@ -116,44 +115,6 @@
                     'Unexpected error querying %s from nameserver %s on connection %s. %s: '
                     '%s', query_name, nameserver, connection_id, type(exception).__name__,
                     str(exception))
-=======
-        self.logger.trace('Querying %s for %s on network %s.' %
-                          (nameserver, query_name, network))
-        success = False
-
-        # TODO #10: Add support for when this is not able to obtain the IP.
-        interface_ip = self.network_meta.get_interface_ip(network)
-
-        self.resolver.nameservers = [nameserver]
-        try:
-            self.resolver.query(query_name, source=interface_ip)
-            success = True
-
-        except dns.resolver.Timeout as detail:
-            # Network probably disconnected.
-            self.logger.error(
-                'DNS query for %s from nameserver %s on network %s timed out. %s: %s' %
-                (query_name, nameserver, network, type(detail).__name__, detail.message))
-
-        except dns.resolver.NXDOMAIN as detail:
-            # Could be either a config error or malicious DNS
-            self.logger.error(
-                'DNS query for %s from nameserver %s on network %s was successful, '
-                'but the provided domain was not found. %s: %s' %
-                (query_name, nameserver, network, type(detail).__name__, detail.message))
-
-        except dns.resolver.NoNameservers as detail:
-            # Probably a config error, but chosen DNS could be down or blocked.
-            self.logger.error(
-                'Could not access nameserver %s on network %s. %s: %s' %
-                (nameserver, network, type(detail).__name__, detail.message))
-
-        except Exception as detail:
-            # Something happened that is outside of Netcheck's scope.
-            self.logger.error(
-                'Unexpected error querying %s from nameserver %s on network %s. %s: %s' %
-                (query_name, nameserver, network, type(detail).__name__, detail.message))
->>>>>>> b4d5fad6
 
         return success
 
@@ -229,19 +190,11 @@
 
         return overall_success
 
-<<<<<<< HEAD
     def _check_connection_and_check_dns(self, connection_id):
         """Checks if a connection is active and if successful, checks DNS availability.
 
         connection_id: The name of the connection as displayed in NetworkManager.
         Returns True on successful DNS lookup, False otherwise.
-=======
-    def _check_connection_and_check_dns(self, network_name):
-        """Checks the connection to a network and checks DNS availability if connection
-        exists.
-
-        Returns true on success, false on failure.
->>>>>>> b4d5fad6
         """
         self.logger.trace('_check_connection_and_check_dns: Attempting to reach the '
                           'Internet over connection %s.', connection_id)
@@ -284,21 +237,12 @@
 
         success = None
 
-<<<<<<< HEAD
         if index >= len(self.config['wireless_connection_ids']):
             # Out of bounds means that we're out of connections.
             self.logger.debug(
                 '_try_wireless_connections: Reached end of wireless connection list. '
                 'Setting first connection as the currently activated wireless connection.')
             self.activated_wireless_index = 0
-=======
-        if index >= len(self.config['wifi_network_names']):
-            # Out of bounds means that we're out of networks.
-            self.logger.debug(
-                '_try_wifi_networks: Reached end of wifi network list. '
-                'Setting first network as the currently connected wifi network.')
-            self.connected_wifi_index = 0
->>>>>>> b4d5fad6
             success = False
 
         else:
@@ -322,31 +266,17 @@
 
         return success
 
-<<<<<<< HEAD
     # TODO: Consider downloading a small file upon successful connection so we are sure
-    #   FreedomPop considers this connection used.
+    #   FreedomPop considers this connection used. (issue 11)
     # TODO: The random interval should probably be applied after the last DNS check on the
     #   backup connection. (We might have used the backup connection since the last check or
-    #   the backup connection might even be currently activated.)
+    #   the backup connection might even be currently activated.) (issue 12)
     def _use_backup_connection(self):
         """Use the highest-priority wireless connection randomly between zero and a
         user-specified number of days.  Recalculate that interval every time the connection
         is checked and then call _try_wireless_connections.  FreedomPop requires monthly
         usage and is assumed to be the highest-priority connection.
-=======
-    # TODO #11: Consider downloading a small file upon successful connection so we are sure
-    #   FreedomPop considers this network used.
-    # TODO #12: The random interval should probably be applied after the last DNS check on the
-    #   backup network. (We might have used the backup network since the last check or
-    #   might even be currently connected to it.)
-    def _use_backup_network(self):
-        """Use the highest-priority wireless network randomly between zero and a
-        user-specified number of days. Recalculate that interval every time the network is
-        checked and then call _try_wifi_networks. FreedomPop requires monthly usage and is
-        assumed to be the highest-priority network.
->>>>>>> b4d5fad6
-        """
-
+        """
         self.logger.trace(
             '_use_backup_connection: Determining if the main wireless backup connection '
             'should be used.')
@@ -357,22 +287,13 @@
         else:
             self.logger.info('Trying to use the backup wireless connection.')
 
-<<<<<<< HEAD
-            # TODO: Make the backup connection actually separate from the list.
-            #   It should use the backup_connection_id property from from the config file.
+            # TODO: Make the backup connection actually separate from the list. It should use
+            #   the backup_connection_id property from from the config file. (issue 6)
             backup_connection_is_active = self._check_connection_and_check_dns(
                 self.config['wireless_connection_ids'][0])
-=======
-            backup_network_is_connected = self._check_connection_and_check_dns(
-                # TODO #6: Make the backup network actually separate from the list.
-                #   It should use the backup_network_name property from
-                #   from the config file.
-                self.config['wifi_network_names'][0])
->>>>>>> b4d5fad6
 
             if backup_connection_is_active:
                 self._update_successful_backup_check_time()
-
             else:
                 self.logger.info('Trying to activate and use backup wireless connection.')
                 wireless_activation_successful = self._activate_connection_and_check_dns(
@@ -493,7 +414,6 @@
     def _log_connection_change(self, prior_connection_id, current_connection_id):
         """Logs changes to the connection in use.
 
-<<<<<<< HEAD
         prior_connection_id: The NetworkManager display name of the prior connection.
         current_connection_id: The NetworkManager display name of the current connection.
         """
@@ -504,28 +424,4 @@
                 self.logger.warn('Connection change: Wireless connection %s is active.',
                                  current_connection_id)
             else:
-                self.logger.info('Connection change: Wired connection is active.')
-=======
-    # TODO #13: Why is this here? It is never called.
-    def _subprocess_call(self, command_list):
-        """Invokes a program on the system.
-        Param command_list is a command split into a list, not a list of separate commands.
-        Returns True upon success, False otherwise.
-        """
-
-        exit_code = None
-
-        self.logger.trace('_subprocess_call: Calling "%s".' % ' '.join(command_list))
-        try:
-            # Run command with subprocess.call, redirecting output to /dev/null.
-            exit_code = subprocess.call(command_list, stdin=self.devnull,
-                                        stdout=self.devnull, stderr=self.devnull)
-            self.logger.trace('_subprocess_call: Subprocess returned code %d.' % exit_code)
-        except subprocess.CalledProcessError:
-            # Eat exceptions because it will properly return False this way.
-            # Not making an issue because this code will likely be deleted soon.
-            # TODO: Print out the subprocess exception.
-            self.logger.error('Subprocess call failed!')
-
-        return exit_code == 0
->>>>>>> b4d5fad6
+                self.logger.info('Connection change: Wired connection is active.')