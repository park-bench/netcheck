# Copyright 2015-2019 Joel Allen Luellwitz and Emily Frost
#
# This program is free software: you can redistribute it and/or modify
# it under the terms of the GNU General Public License as published by
# the Free Software Foundation, either version 3 of the License, or
# (at your option) any later version.
#
# This program is distributed in the hope that it will be useful,
# but WITHOUT ANY WARRANTY; without even the implied warranty of
# MERCHANTABILITY or FITNESS FOR A PARTICULAR PURPOSE.  See the
# GNU General Public License for more details.
#
# You should have received a copy of the GNU General Public License
# along with this program.  If not, see <http://www.gnu.org/licenses/>.

"""NetCheck tries to maintain as many active connections to the Internet as possible."""

from __future__ import division

__all__ = ['NetCheck']
__author__ = 'Joel Luellwitz and Emily Frost'
__version__ = '0.8'

import datetime
import logging
import random
import socket
import time
import traceback
import dns.resolver
import pyroute2
import networkmanagerhelper

<<<<<<< HEAD
# Index of the gateway IP for an IPRoute default route object.
# pyroute2 constant IPROUTE_ATTR_RTA_GATEWAY
IPROUTE_GATEWAY_INDEX = 2

# Index of the output interface for an IPRoute default route object.
# pyroute2 constant IPROUTE_ATTR_RTA_OIF
IPROUTE_OUTPUT_INTERFACE_INDEX = 3

# Index of the interface name for an IPRoute link object.
# pyroute2 constant IPROUTE_ATTR_IFLA_IFNAME
IPROUTE_INTERFACE_NAME_INDEX = 0

# pyroute2 stores route information in a list of key-value pair tuples.
IPROUTE_ATTRIBUTE_VALUE_INDEX = 1

# A socket option name pulled from the socket C library. It used to be defined in a built-in
#  library, but is no longer present. This option allows us to bind a socket to a specific
#  network interface.
SO_BINDTODEVICE = 25

=======
>>>>>>> 5f832bef
class UnknownConnectionException(Exception):
    """Thrown during instantiation if a connection ID is not known to NetworkManager."""


# TODO: Eventually make multithreaded. (issue 8)
# TODO: Consider checking if gpgmailer authenticated with the mail server and is sending
#   mail. (issue 9)
class NetCheck(object):
    """NetCheck tries to maintain as many active connections to the Internet as possible. It
    activates connections from a list of known connections using all available network
    devices. It also periodically makes DNS requests to make sure the connections are
    actually on the Internet.
    """

    def __init__(self, config, broadcaster):
        """Constructor.

        config: The program configuration dictionary.
        broadcaster: A parkbenchcommon.broadcaster.Broadcaster object.
        """
        self.config = config
        self.broadcaster = broadcaster
        self.prior_default_gateway_state = None

        # Create a logger.
        self.logger = logging.getLogger(__name__)

        # Create a IPRoute instance here so we don't use up all the sockets at runtime.
        self.ip_route = pyroute2.IPRoute()

        self.network_helper = networkmanagerhelper.NetworkManagerHelper(self.config)

        self.resolver = dns.resolver.Resolver()
        self.resolver.timeout = self.config['dns_timeout']
        self.resolver.lifetime = self.config['dns_timeout']

        self.next_available_connections_check_time = \
            self._calculate_available_connections_check_time(datetime.datetime.now())
        self.next_log_time = self._calculate_next_log_time(datetime.datetime.now())

        # Verify each connection is known to NetworkManager.
        nm_connection_set = self._get_all_connection_ids_with_retries()

        known_connection_set = set(self.config['connection_ids'])
        missing_connections = known_connection_set - nm_connection_set
        if missing_connections:
            raise UnknownConnectionException(
                'Connection(s) "%s" is/are not known to NetworkManager.'
                % '", "'.join(missing_connections))

        required_usage_connection_set = set(self.config['required_usage_connection_ids'])
        missing_required_usage_connections = \
            required_usage_connection_set - known_connection_set
        if missing_required_usage_connections:
            raise UnknownConnectionException(
                'Connection(s) "%s" is/are not in the list of configured connection_ids.'
                % '", "'.join(missing_required_usage_connections))

        self.connection_contexts = {}
        for connection_id in self.config['connection_ids']:
            # TODO: Break netcheck.py's Logic Into Multilple Modules (issue 25)
            connection_context = {
                'id' : connection_id,
                'activated' : False,
                'next_periodic_check' : self._calculate_periodic_check_delay(),
                'confirmed_activated_time' :  None,
                'is_required_usage_connection' : False,
                'required_usage_activation_delay' : None,
                'failed_required_usage_activation_time' : None}
            self.connection_contexts[connection_id] = connection_context

        for connection_id in required_usage_connection_set:
            self.connection_contexts[connection_id]['is_required_usage_connection'] = True

        self.prior_connection_ids = []

        self.logger.info('NetCheck initialized.')

    def start(self):
        """Starts the main program loop after performing some initialization that is not
        appropriate for the constructor. Specifically, the initialization includes updating
        the list of connections available for activation (essentially WiFi scanning),
        attempting to activate as many connections as possible as quickly as possible,
        ensuring all required usage connections are used, and finally, activating connections
        in priority order.
        """

        try:
            self.prior_default_gateway_state = self._get_default_gateway_state()
        except Exception as exception:  #pylint: disable=broad-except
            self.logger.error(
                'Error getting the default gateway state during startup. Ignoring. '
                '%s: %s\n%s', type(exception).__name__, str(exception),
                traceback.format_exc())
            self.prior_default_gateway_state = None

        try:
            self.network_helper.update_available_connections()
        except Exception as exception:  #pylint: disable=broad-except
            self.logger.error(
                'Error occurred while trying to initially update available connections. '
                'Ignoring. %s: %s', type(exception).__name__, str(exception))
            self.logger.error(traceback.format_exc())

        # Quickly connect to connections in priority order.
        try:
            self.network_helper.activate_connections_quickly(self.config['connection_ids'])
        except Exception as exception:  #pylint: disable=broad-except
            self.logger.error(
                'Error occurred while trying to activate connections quickly. Ignoring. '
                '%s: %s', type(exception).__name__, str(exception))
            self.logger.error(traceback.format_exc())

        start_time = datetime.datetime.now()

        # Go through all required usage connections.
        self._initial_cycle_through_required_usage_connections(start_time)

        # Connect back to connections in priority order.
        self._initial_activate_and_check_connections_in_priority_order(start_time)

        # The initial cycling through networks might result in a new gateway being chosen.
        try:
            self._check_for_gateway_change()
        except Exception as exception:  #pylint: disable=broad-except
            self.logger.error(
                'Error checking for default gateway state change during startup. Ignoring. '
                '%s: %s\n%s', type(exception).__name__, str(exception),
                traceback.format_exc())

        self._main_loop()

    def _get_all_connection_ids_with_retries(self):
        """Retrieves the list of all connection IDs known to NetworkManager. If an exception
        is thrown, this method will retry the retrival operation several more times before
        letting the exception bubble up to the caller. This retry logic exists in case
        NetworkManager is retarting when netcheck is initialized.

        Returns the list of all connection IDs known to NetworkManager.
        """
        # TODO: This retry logic should probably be removed when we move to systemd.
        #   (issue 23)
        nm_connection_set = None

        try:
            nm_connection_set = set(self.network_helper.get_all_connection_ids())
        except Exception as exception:  #pylint: disable=broad-except
            self.logger.error(
                'Failed to retrieve a list of all connection IDs. Will retry in 10 seconds. '
                '%s: %s', type(exception).__name__, str(exception))
            self.logger.error(traceback.format_exc())
            time.sleep(10)

            try:
                nm_connection_set = set(self.network_helper.get_all_connection_ids())
            except Exception as exception2:  #pylint: disable=broad-except
                self.logger.error(
                    'Failed again to retrieve a list of all connection IDs. Will retry one '
                    'last time in 30 seconds. %s: %s', type(exception2).__name__,
                    str(exception2))
                self.logger.error(traceback.format_exc())
                time.sleep(30)

                try:
                    nm_connection_set = set(self.network_helper.get_all_connection_ids())
                except Exception as exception3:  #pylint: disable=broad-except
                    self.logger.error(
                        'Failed 3 times to retrieve a list of all connection IDs. '
                        'Giving up! %s: %s', type(exception3).__name__, str(exception3))
                    raise

        return nm_connection_set

    def _initial_cycle_through_required_usage_connections(self, start_time):
        """Attempts to activate each required usage connection. This is done when the program
        starts because it is not known when the last time each required usage connection was
        used. See the configuration file for more information about required usage
        connections.

        start_time: The datetime that represents when netcheck 'start'ed.
        """
        for connection_id in self.connection_contexts:
            connection_context = self.connection_contexts[connection_id]
            if connection_context['is_required_usage_connection']:
                self._update_required_activation_delay(connection_context)
                activation_successful = False
                try:
                    activation_successful = self._steal_device_and_check_dns(
                        start_time, connection_context)
                except Exception as exception:  #pylint: disable=broad-except
                    connection_context['activated'] = False
                    self.logger.error(
                        'Exception thrown while initially attempting to activate required '
                        'usage connection "%s". %s: %s', connection_context['id'],
                        type(exception).__name__, str(exception))
                    self.logger.error(traceback.format_exc())

                if activation_successful:
                    self._log_required_usage_activation(connection_context)
                else:
                    self._update_required_activation_time_on_failure(
                        start_time, connection_context)

    def _initial_activate_and_check_connections_in_priority_order(self, start_time):
        """Activates connections based on the priority order specified in the configuration
        file. Other connections will be deactivated if they use a network device required by
        a higher priority connection.

        start_time: The datetime that represents when netcheck 'start'ed.
        """
        for connection_id in self.config['connection_ids']:
            connection_context = self.connection_contexts[connection_id]
            if connection_context['activated']:
                self.prior_connection_ids.append(connection_context['id'])
            else:
                activation_successful = False
                try:
                    activation_successful = self._steal_device_and_check_dns(
                        loop_time=start_time,
                        connection_context=connection_context,
                        excluded_connection_ids=self.prior_connection_ids)
                except Exception as exception:  #pylint: disable=broad-except
                    connection_context['activated'] = False
                    self.logger.error(
                        'Exception thrown while initially attempting to activate '
                        'prioritized connection "%s". %s: %s', connection_context['id'],
                        type(exception).__name__, str(exception))
                    self.logger.error(traceback.format_exc())

                if activation_successful:
                    self.prior_connection_ids.append(connection_context['id'])

        if not self.prior_connection_ids:
            self.logger.error('Initial connection state: No connections are active!')
        else:
            self.logger.info('Initial connection state: Activated connections: "%s".',
                             '", "'.join(self.prior_connection_ids))

    def _main_loop(self):
        """The main program loop which periodically activates required usage connections,
        periodically checks to make sure connections can still access the Internet, activates
        connections if network devices are avaiable, and scans for available connections.
        """
        self.logger.info('Main loop starting.')

        # TODO: netcheck's Main Loop Runs Too Slowly (issue 26)
        while True:
            self.logger.debug('_main_loop: Main loop iteration starting.')
            try:
                loop_time = datetime.datetime.now()

                # Periodically activates the required usage connections to maintain active
                #   accounts with ISPs.
                self._activate_required_usage_connections(loop_time)

                self._periodic_connection_check(loop_time)

                current_connection_ids = \
                    self._fix_connection_statuses_and_activate_unused_connections(loop_time)

                self._log_connections(
                    loop_time, self.prior_connection_ids, current_connection_ids)
                self.prior_connection_ids = current_connection_ids

                # Essentially this scans for available WiFi connections.
                if self.next_available_connections_check_time < loop_time:
                    self.network_helper.update_available_connections()
                    self.next_available_connections_check_time = \
                        self._calculate_available_connections_check_time(loop_time)

                self._check_for_gateway_change()

            except Exception as exception:  #pylint: disable=broad-except
                self.logger.error('Unexpected error %s: %s',
                                  type(exception).__name__, str(exception))
                self.logger.error(traceback.format_exc())

            # This loop takes a rather long time (about a second). Give some other processes
            #   time to do stuff.
            time.sleep(self.config['main_loop_delay'])

    # TODO: Consider downloading a small file upon successful connection so we are sure
    #   FreedomPop considers this connection used. (issue 11)
    # TODO: Eventually store the last required usage access times under /var. (issue 22)
    def _activate_required_usage_connections(self, loop_time):
        """Activates the required-usage connections randomly between zero and a
        user-specified number of days following their last use. If an activation is not
        successful, the activation is retried randomly between zero and a user-specified
        number of seconds.

        loop_time: The datetime representing when the current program loop began.
        """
        self.logger.trace(
            '_activate_required_usage_connections: Determining if a required-usage '
            'connection attempt should be made.')

        for connection_id in self.connection_contexts:
            connection_context = self.connection_contexts[connection_id]
            if connection_context['is_required_usage_connection']:
                if self._is_time_for_required_usage_check(loop_time, connection_context):
                    self.logger.trace(
                        '_activate_required_usage_connections: Skipping required-usage '
                        'activation for connection "%s" because not enough time passed yet.',
                        connection_context['id'])
                else:
                    self.logger.debug(
                        "_activate_required_usage_connections: Trying to activate 'required "
                        "usage' connection \"%s\".", connection_context['id'])

                    self._update_required_activation_delay(connection_context)
                    connection_is_active = False
                    if connection_context['activated']:
                        connection_is_active = self._check_connection_and_check_dns(
                            loop_time, connection_context)

                    if connection_is_active:
                        self._log_required_usage_activation(connection_context)
                    else:
                        self.logger.debug(
                            '_activate_required_usage_connections: Trying to activate '
                            'required-usage connection "%s".', connection_context['id'])
                        activation_successful = self._steal_device_and_check_dns(
                            loop_time, connection_context)

                        if activation_successful:
                            self._log_required_usage_activation(connection_context)
                        else:
                            self._update_required_activation_time_on_failure(
                                loop_time, connection_context)

    #pylint: disable=no-self-use
    def _is_time_for_required_usage_check(self, loop_time, connection_context):
        """Determines if it is time to do a required-usage check for a required-usage
        connection.

        loop_time: The datetime representing when the current program loop began.
        connection_context: Contains stateful information for a connection. Used to obtain
          various required-usage check delays.
        """
        do_required_usage_check = False
        if connection_context['failed_required_usage_activation_time']:
            if loop_time < connection_context['failed_required_usage_activation_time']:
                do_required_usage_check = True
        else:
            delay_delta = datetime.timedelta(
                seconds=connection_context['required_usage_activation_delay'])
            if loop_time < connection_context['confirmed_activated_time'] + delay_delta:
                do_required_usage_check = True

        return do_required_usage_check

    def _update_required_activation_delay(self, connection_context):
        """Determines the next activation delay of a required-usage connection after a
        successful use. The delay is only applied once the connection is no longer active.

        connection_context: Contains stateful information for a connection. Used to store the
          delay of the next required usage activation.
        """
        # Convert days to seconds.
        connection_context['required_usage_activation_delay'] = random.uniform(
            0, self.config['required_usage_max_delay'] * 24 * 60 * 60)

    def _log_required_usage_activation(self, connection_context):
        """Logs a required usage activation.

        connection_context: Contains stateful information for a connection. Used to retrieve
          the delay of the next required usage activation.
        """
        self.logger.info(
            'Used required-usage connection "%s". Will try again after %f days of '
            'inactivity.', connection_context['id'],
            connection_context['required_usage_activation_delay'] / 60 / 60 / 24)

    def _update_required_activation_time_on_failure(self, loop_time, connection_context):
        """Determines the time of the next required-usage activation following a required
        usage activation failure. The calculated time is disregarded if a successful
        activation occurs.

        loop_time: The datetime representing when the current program loop began.
        connection_context: Contains stateful information for a connection. Used to store the
          time of the next required usage activation following a required usage activation
          failure.
        """
        connection_context['failed_required_usage_activation_time'] = loop_time + \
            datetime.timedelta(seconds=random.uniform(
                0, self.config['required_usage_failed_retry_delay']))
        self.logger.warning(
            'Failed to use \'required usage\' connection "%s". Will try again on %s.',
            connection_context['id'],
            connection_context['failed_required_usage_activation_time'])

    def _periodic_connection_check(self, loop_time):
        """At a random interval, checks that activated connections have access to the
        Internet. If a connection does not have access to the Internet, the connection is
        deactivated. Netcheck will attempt to activate the freed network device later in the
        main program loop.

        loop_time: The datetime representing when the current program loop began.
        """
        for connection_id in self.connection_contexts:
            try:
                connection_context = self.connection_contexts[connection_id]
                if connection_context['activated'] and \
                        connection_context['confirmed_activated_time'] \
                        + connection_context['next_periodic_check'] < loop_time:

                    connection_is_activated = self._check_connection_and_check_dns(
                        loop_time, connection_context)

                    if connection_is_activated:
                        self.logger.debug(
                            '_periodic_connection_check: '
                            'Connection "%s" still has Internet access.', connection_id)
                    else:
                        self.logger.debug(
                            '_periodic_connection_check: '
                            'Connection "%s" no longer has Internet access.', connection_id)

            except Exception as exception:  #pylint: disable=broad-except
                self.logger.error('Unexpected error while checking if connection is active. '
                                  '%s: %s', type(exception).__name__, str(exception))
                self.logger.error(traceback.format_exc())

            connection_context['next_periodic_check'] = \
                self._calculate_periodic_check_delay()

    def _fix_connection_statuses_and_activate_unused_connections(self, loop_time):
        """Attempts to fix inconsistencies between connection contexts and the state that
        NetworkManager reports connections to be in, and attempts to activate unused network
        devices by attempting to activate each deactivated connection.

        loop_time: The datetime representing when the current program loop began.
        """
        current_connection_ids = []
        for connection_id in self.config['connection_ids']:
            try:
                connection_context = self.connection_contexts[connection_id]
                if not self.network_helper.connection_is_activated(connection_context['id']):
                    connection_context['activated'] = False

                if not connection_context['activated']:
                    self._activate_with_free_device_and_check_dns(
                        loop_time, connection_context)

                if connection_context['activated']:
                    current_connection_ids.append(connection_context['id'])

            except Exception as exception:  #pylint: disable=broad-except
                self.logger.error('Unexpected error while attepting to fix connection '
                                  'statuses or activate free devices. %s: %s',
                                  type(exception).__name__, str(exception))
                self.logger.error(traceback.format_exc())

        return current_connection_ids

    def _steal_device_and_check_dns(self, loop_time, connection_context,
                                    excluded_connection_ids=None):
        """Activates a connection and verifies Internet accessibility, deactivating other
        connections if a required network device is in use.

        loop_time: The datetime representing when the current program loop began.
        connection_context: Contains stateful information for the connection being activated.
          Some connection state information is set in this method.
        excluded_connection_ids: A list of NetworkManager connection IDs that the specified
          connection cannot steal a network device from.
        Returns True if the connection has access to the Internet, False otherwise.
        """
        self.logger.trace(
            '_steal_device_and_check_dns: Attempting to activate and reach the Internet '
            'over connection "%s".', connection_context['id'])

        deactivated_connection_ids = set()
        activation_successful = self.network_helper.activate_connection_and_steal_device(
            connection_context['id'], deactivated_connection_ids, excluded_connection_ids)

        for deactivated_connection_id in deactivated_connection_ids:
            self.connection_contexts[deactivated_connection_id]['activated'] = False

        if not activation_successful:
            self.logger.debug('_steal_device_and_check_dns: Could not activate '
                              'connection "%s".', connection_context['id'])
            connection_context['activated'] = False
        else:
            self.logger.trace('_steal_device_and_check_dns: Connection "%s" activated.',
                              connection_context['id'])
            dns_successful = self._dns_works(loop_time, connection_context)
            if not dns_successful:
                self.logger.debug('_steal_device_and_check_dns: DNS on connection "%s" '
                                  'failed.', connection_context['id'])

                self.network_helper.deactivate_connection(connection_context['id'])

            else:
                self.logger.trace('_steal_device_and_check_dns: DNS on connection "%s" '
                                  'successful.', connection_context['id'])

        return connection_context['activated']

    def _activate_with_free_device_and_check_dns(self, loop_time, connection_context):
        """Activates a connection and verifies Internet accessibility, but only if other
        connections are not using a required network device.

        loop_time: The datetime representing when the current program loop began.
        connection_context: Contains stateful information for the connection being activated.
          Some connection state information is set in this method.
        Returns True if the connection has access to the Internet, False otherwise.
        """
        self.logger.trace(
            '_activate_with_free_device_and_check_dns: Attempting to activate and reach the '
            'Internet over connection "%s".', connection_context['id'])

        activation_successful = self.network_helper. \
            activate_connection_with_available_device(connection_context['id'])
        if not activation_successful:
            self.logger.debug('_activate_with_free_device_and_check_dns: Could not activate '
                              'connection "%s".', connection_context['id'])
            connection_context['activated'] = False
        else:
            self.logger.trace('_activate_with_free_device_and_check_dns: Connection "%s" '
                              'activated.', connection_context['id'])
            dns_successful = self._dns_works(loop_time, connection_context)
            if not dns_successful:
                self.logger.debug('_activate_with_free_device_and_check_dns: DNS on '
                                  'connection "%s" failed.', connection_context['id'])

                self.network_helper.deactivate_connection(connection_context['id'])

            else:
                self.logger.trace('_activate_with_free_device_and_check_dns: DNS on '
                                  'connection "%s" successful.', connection_context['id'])

        return connection_context['activated']

    def _check_connection_and_check_dns(self, loop_time, connection_context):
        """Checks if a connection is activated and if so, checks DNS availability.

        loop_time: The datetime representing when the current program loop began.
        connection_context: Contains stateful information for the connection being checked.
          Some connection state information is set in this method.
        Returns True on successful DNS lookup, False otherwise.
        """
        self.logger.trace('_check_connection_and_check_dns: Attempting to reach the '
                          'Internet over connection "%s".', connection_context['id'])

        overall_success = False
        connection_active = self.network_helper.connection_is_activated(
            connection_context['id'])
        if not connection_active:
            self.logger.debug(
                '_check_connection_and_check_dns: Connection "%s" not activated.',
                connection_context['id'])
            connection_context['activated'] = False
        else:
            self.logger.trace('_check_connection_and_check_dns: Connection "%s" activated.',
                              connection_context['id'])
            dns_successful = self._dns_works(loop_time, connection_context)
            if not dns_successful:
                self.logger.debug(
                    '_check_connection_and_check_dns: DNS on connection "%s" failed.',
                    connection_context['id'])

                self.network_helper.deactivate_connection(connection_context['id'])

            else:
                self.logger.trace(
                    '_check_connection_and_check_dns: DNS on connection "%s" successful.',
                    connection_context['id'])
                overall_success = True

        return overall_success

    def _dns_works(self, loop_time, connection_context):
        """Queries up to two random nameservers for two random domains over the given
        connection. The possible nameservers and domains are defined in the program
        configuration file.

        loop_time: The datetime representing when the current program loop began.
        connection_context: Contains stateful information for the connection being checked.
          Some connection state information is set in this method.
        Returns True if either DNS query succeeds. False otherwise.
        """

        # Picks two exclusive-random choices from the nameserver and domain name lists.
        nameservers = random.sample(self.config['nameservers'], 2)
        query_names = random.sample(self.config['dns_queries'], 2)

        dns_works = False

        self.logger.trace(
            '_dns_works: Attempting first DNS query for %s on connection "%s" '
            'using name server %s.', query_names[0], connection_context['id'],
            nameservers[0])
        if self._dns_query(loop_time, connection_context, nameservers[0], query_names[0]):
            dns_works = True
            self.logger.trace('_dns_works: First DNS query on connection "%s" successful.',
                              connection_context['id'])
        else:
            self.logger.debug(
                '_dns_works: First DNS query for %s failed on connection "%s" using '
                'name server %s. Attempting second query.', query_names[0],
                connection_context['id'], nameservers[0])
            self.logger.trace(
                '_dns_works: Attempting second DNS query for %s on connection "%s" '
                'using name server %s.', query_names[1], connection_context['id'],
                nameservers[1])
            if self._dns_query(
                    loop_time, connection_context, nameservers[1], query_names[1]):
                dns_works = True
                self.logger.trace(
                    '_dns_works: Second DNS query on connection "%s" successful.',
                    connection_context['id'])
            else:
                connection_context['activated'] = False
                self.logger.warning(
                    'Two DNS lookups failed for %s and %s using nameservers %s and %s '
                    '(respectively) with connection "%s". Deactivating connection.',
                    query_names[0], query_names[1], nameservers[0], nameservers[1],
                    connection_context['id'])

        return dns_works

    # TODO: Use something more secure than unauthenticated DNS requests. (issue 5)
    def _dns_query(self, loop_time, connection_context, nameserver, query_name):
        """Attempts a DNS query for query_name on 'nameserver' via a connection.

        loop_time: The datetime representing when the current program loop began.
        connection_context: Contains stateful information for the connection being checked.
          Some connection state information is set in this method.
        nameserver: The IP address of the name server to use in the query.
        query_name: The DNS name to query.
        Returns True if successful, False otherwise.
        """
        self.logger.trace('_dns_query: Querying %s for %s on connection "%s".', nameserver,
                          query_name, connection_context['id'])
        success = False
        interface = self.network_helper.get_connection_interface(connection_context['id'])

        if not interface:
            self.logger.error('Connection "%s" has no interface and does not appear to be '
                              'activated.', connection_context['id'])
        else:
            # This is terrible if we ever want to go multithreaded, but this is the best work
            #   around I could find. It will work for now.
            dns.query.socket_factory = self._create_socket_factory(interface)
            self.resolver.nameservers = [nameserver]
            try:
                self.resolver.query(query_name)
                success = True

            except dns.resolver.Timeout as exception:
                # Connection is probably deactivated. This message occurs often so it is
                #   debug.
                self.logger.debug(
                    '_dns_query: DNS query for %s from nameserver %s on connection "%s" '
                    'timed out. %s: %s', query_name, nameserver, connection_context['id'],
                    type(exception).__name__, str(exception))

            except dns.resolver.NXDOMAIN as exception:
                # Could be either a config error or malicious DNS
                self.logger.error(
                    'DNS query for %s from nameserver %s on connection "%s" was successful, '
                    'but the provided domain was not found. %s: %s', query_name,
                    nameserver, connection_context['id'], type(exception).__name__,
                    str(exception))

            except dns.resolver.NoNameservers as exception:
                # Probably a config error, but chosen DNS could be down or blocked.
                self.logger.error(
                    'Could not access nameserver %s on connection "%s". %s: %s',
                    nameserver, connection_context['id'], type(exception).__name__,
                    str(exception))

            except Exception as exception:  #pylint: disable=broad-except
                # Something happened that is outside of Netcheck's scope.
                self.logger.error(
                    'Unexpected error querying %s from nameserver %s on connection "%s". '
                    '%s: %s', query_name, nameserver, connection_context['id'],
                    type(exception).__name__, str(exception))
                self.logger.error(traceback.format_exc())

            if success:
                connection_context['activated'] = True
                connection_context['confirmed_activated_time'] = loop_time
                connection_context['failed_required_usage_activation_time'] = None

        return success

    #pylint: disable=no-self-use
    def _create_socket_factory(self, interface):
        """Creates a function that creates a socket that is bound to a network interface.

        interface: The name of the network interface the socket should be bound to.
        Returns a function that creates the socket.
        """
        def create_device_bound_socket(address_family, socket_type, protocol_number):
            """Creates a socket that is bound to a network interface. See the Python socket
            documentation for a description of the parameters and the return value.
            """
            device_bound_socket = socket.socket(address_family, socket_type, protocol_number)
            device_bound_socket.setsockopt(socket.SOL_SOCKET, SO_BINDTODEVICE,
                                           interface.encode('utf-8'))
            return device_bound_socket

        return create_device_bound_socket

    def _calculate_periodic_check_delay(self):
        """Returns a datetime delta representing the next delay that should occur between a
        connection's Internet access checks."""
        return datetime.timedelta(seconds=random.uniform(
            0, self.config['connection_periodic_check_time']))

    def _calculate_available_connections_check_time(self, loop_time):
        """Returns the next time the program should refresh the list of available
        connections. Essentially, this returns the time of the next WiFi scan.

        loop_time: The datetime representing when the current program loop began.
        Returns the datetime that the list of available connections should be refreshed.
        """
        return loop_time + datetime.timedelta(
            seconds=self.config['available_connections_check_delay'])

    def _log_connections(self, loop_time, prior_connection_ids, current_connection_ids):
        """Logs changes to the activated connections and periodically logs the currently
        activated connections.

        loop_time: The datetime representing when the current program loop began.
        prior_connection_ids: The NetworkManager display names of the activated connections
          at the end of the prior main program loop.
        current_connection_ids: The NetworkManager display names of the activated
          connections at the end of the current main program loop.
        """
        prior_connection_set = set(prior_connection_ids)
        current_connection_set = set(current_connection_ids)

        if loop_time > self.next_log_time:
            current_connections_string = "Current connections: None"
            if current_connection_set:
                current_connections_string = 'Current connections: "%s"' \
                    % '", "'.join(current_connection_set)
            self.logger.info('Still running. %s', current_connections_string)
            self.next_log_time = self._calculate_next_log_time(loop_time)

        if prior_connection_set != current_connection_set:

            if not current_connection_set:
                self.logger.error('Connection change: No connections are active!')
            else:
                connections_deactivated = prior_connection_set - current_connection_set
                connections_activated = current_connection_set - prior_connection_set

                connections_activated_string = ''
                if connections_activated:
                    connections_activated_string = '\n  Newly activated connections: "%s"' \
                        % '", "'.join(connections_activated)

                if connections_deactivated:
                    if connections_deactivated:
                        connections_deactivated_string = \
                            '\n  Newly deactivated connections: "%s"' \
                            % '", "'.join(connections_deactivated)

                    self.logger.warning('Connection change: %s%s',
                                        connections_activated_string,
                                        connections_deactivated_string)
                else:
                    self.logger.info('Connection change: %s', connections_activated_string)

    def _calculate_next_log_time(self, loop_time):
        """Returns the time that the list of activated connections should be logged.

        loop_time: The datetime representing when the current program loop began.
        Returns the datetime that the logging should occur.
        """
        return loop_time + datetime.timedelta(seconds=self.config['periodic_status_delay'])

    def _check_for_gateway_change(self):
        """Checks the current state of the default gateway and issues a broadcast if it is
        different from the prior state.
        """

        default_gateway_state = self._get_default_gateway_state()

        if default_gateway_state \
            and default_gateway_state != self.prior_default_gateway_state:

            self.logger.info(
                'The default gateway has changed to %s via %s on interface %s.',
                default_gateway_state['address'],
                default_gateway_state['connection_id'],
                default_gateway_state['interface'])

            self.broadcaster.issue()

        self.prior_default_gateway_state = default_gateway_state

    # TODO: This should probalby consider IPv4 and IPv6 routes separately. (issue 28)
    def _get_default_gateway_state(self):
        """Retrieves information about the current primary default gateway.

        Returns a dictionary containing the gateway IP address, interface name, and
          associated connection ID. If there is no primary default gateway, None is returned.
        """
        default_gateway_state = None

        default_routes = self.ip_route.get_default_routes()
        if default_routes:
            default_gateway_state = {
                'address': None,
                'interface': None,
                'connection_id': None}
            route_attributes = dict(default_routes[0]['attrs'])
            default_gateway_state['address'] = route_attributes['RTA_GATEWAY']
            output_interface_id = route_attributes['RTA_OIF']
            interface = next((dict(interface) for interface in self.ip_route.get_links(
                ) if dict(interface)['index'] == output_interface_id), None)
            interface_attributes = dict(interface['attrs'])
            default_gateway_state['interface'] = interface_attributes['IFLA_IFNAME']

            default_gateway_state['connection_id'] = \
                self.network_helper.get_connection_for_interface(
                    default_gateway_state['interface'])
        else:
            self.logger.trace('No default routes are defined.')

        return default_gateway_state<|MERGE_RESOLUTION|>--- conflicted
+++ resolved
@@ -1,4 +1,4 @@
-# Copyright 2015-2019 Joel Allen Luellwitz and Emily Frost
+# Copyright 2015-2020 Joel Allen Luellwitz and Emily Frost
 #
 # This program is free software: you can redistribute it and/or modify
 # it under the terms of the GNU General Public License as published by
@@ -31,29 +31,12 @@
 import pyroute2
 import networkmanagerhelper
 
-<<<<<<< HEAD
-# Index of the gateway IP for an IPRoute default route object.
-# pyroute2 constant IPROUTE_ATTR_RTA_GATEWAY
-IPROUTE_GATEWAY_INDEX = 2
-
-# Index of the output interface for an IPRoute default route object.
-# pyroute2 constant IPROUTE_ATTR_RTA_OIF
-IPROUTE_OUTPUT_INTERFACE_INDEX = 3
-
-# Index of the interface name for an IPRoute link object.
-# pyroute2 constant IPROUTE_ATTR_IFLA_IFNAME
-IPROUTE_INTERFACE_NAME_INDEX = 0
-
-# pyroute2 stores route information in a list of key-value pair tuples.
-IPROUTE_ATTRIBUTE_VALUE_INDEX = 1
-
 # A socket option name pulled from the socket C library. It used to be defined in a built-in
 #  library, but is no longer present. This option allows us to bind a socket to a specific
 #  network interface.
 SO_BINDTODEVICE = 25
 
-=======
->>>>>>> 5f832bef
+
 class UnknownConnectionException(Exception):
     """Thrown during instantiation if a connection ID is not known to NetworkManager."""
 
@@ -116,13 +99,13 @@
         for connection_id in self.config['connection_ids']:
             # TODO: Break netcheck.py's Logic Into Multilple Modules (issue 25)
             connection_context = {
-                'id' : connection_id,
-                'activated' : False,
-                'next_periodic_check' : self._calculate_periodic_check_delay(),
-                'confirmed_activated_time' :  None,
-                'is_required_usage_connection' : False,
-                'required_usage_activation_delay' : None,
-                'failed_required_usage_activation_time' : None}
+                'id': connection_id,
+                'activated': False,
+                'next_periodic_check': self._calculate_periodic_check_delay(),
+                'confirmed_activated_time':  None,
+                'is_required_usage_connection': False,
+                'required_usage_activation_delay': None,
+                'failed_required_usage_activation_time': None}
             self.connection_contexts[connection_id] = connection_context
 
         for connection_id in required_usage_connection_set:
@@ -837,7 +820,7 @@
         default_gateway_state = self._get_default_gateway_state()
 
         if default_gateway_state \
-            and default_gateway_state != self.prior_default_gateway_state:
+                and default_gateway_state != self.prior_default_gateway_state:
 
             self.logger.info(
                 'The default gateway has changed to %s via %s on interface %s.',
